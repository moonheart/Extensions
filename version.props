<Project>
  <PropertyGroup>
    <MajorVersion>3</MajorVersion>
    <MinorVersion>0</MinorVersion>
    <PatchVersion>0</PatchVersion>
    <VersionPrefix>$(MajorVersion).$(MinorVersion).$(PatchVersion)</VersionPrefix>
<<<<<<< HEAD
    <PreReleaseVersionLabel>preview7</PreReleaseVersionLabel>
=======
    <PreReleaseVersionLabel>preview6</PreReleaseVersionLabel>
    <AssemblyVersion Condition="'$(IsReferenceAssemblyProject)' != 'true'">$(VersionPrefix).0</AssemblyVersion>
    <!--
      We do not support changing reference assemblies in a patch. This ignores
      the patch version number to ensure assembly version of ref assemblies stays constant
      throughout major.minor.
    -->
    <AssemblyVersion Condition="'$(IsReferenceAssemblyProject)' == 'true'">$(MajorVersion).$(MinorVersion).0.0</AssemblyVersion>
>>>>>>> 54d51a34
  </PropertyGroup>

  <PropertyGroup>
    <ExperimentalVersionPrefix>0.1.$(PatchVersion)</ExperimentalVersionPrefix>
    <!-- Servicing builds have different characteristics for the way dependencies, baselines, and versions are handled. -->
    <IsServicingBuild Condition=" '$(PreReleaseVersionLabel)' == 'servicing' ">true</IsServicingBuild>
    <!-- Run the build with /p:IsFinalBuild=true to produce the product with 'final' branding and versioning -->
    <IsFinalBuild Condition=" '$(IsFinalBuild)' == '' ">false</IsFinalBuild>
    <IncludePreReleaseLabelInPackageVersion>true</IncludePreReleaseLabelInPackageVersion>
    <IncludePreReleaseLabelInPackageVersion Condition=" '$(IsFinalBuild)' == 'true' AND ('$(PreReleaseVersionLabel)' == 'servicing' OR '$(PreReleaseVersionLabel)' == 'rtm')">false</IncludePreReleaseLabelInPackageVersion>
    <!-- The version in files -->
    <ExperimentalPackageVersion>$(ExperimentalVersionPrefix)</ExperimentalPackageVersion>
    <ExperimentalPackageVersion Condition=" '$(IncludePreReleaseLabelInPackageVersion)' == 'true' ">$(VersionPrefix)-$(PreReleaseVersionLabel)</ExperimentalPackageVersion>
    <ExperimentalVersionSuffix>$(PreReleaseVersionLabel)</ExperimentalVersionSuffix>
    <!-- This is used for error checking to ensure generated code and baselines are up to date when we increment the patch. -->
    <PreviousExtensionsReleaseVersion Condition=" '$(PatchVersion)' != '0' ">$(MajorVersion).$(MinorVersion).$([MSBuild]::Subtract($(PatchVersion), 1))</PreviousExtensionsReleaseVersion>
    <InformationalVersion>$(VersionPrefix)-$(VersionSuffix)</InformationalVersion>
  </PropertyGroup>
</Project><|MERGE_RESOLUTION|>--- conflicted
+++ resolved
@@ -4,10 +4,7 @@
     <MinorVersion>0</MinorVersion>
     <PatchVersion>0</PatchVersion>
     <VersionPrefix>$(MajorVersion).$(MinorVersion).$(PatchVersion)</VersionPrefix>
-<<<<<<< HEAD
     <PreReleaseVersionLabel>preview7</PreReleaseVersionLabel>
-=======
-    <PreReleaseVersionLabel>preview6</PreReleaseVersionLabel>
     <AssemblyVersion Condition="'$(IsReferenceAssemblyProject)' != 'true'">$(VersionPrefix).0</AssemblyVersion>
     <!--
       We do not support changing reference assemblies in a patch. This ignores
@@ -15,7 +12,6 @@
       throughout major.minor.
     -->
     <AssemblyVersion Condition="'$(IsReferenceAssemblyProject)' == 'true'">$(MajorVersion).$(MinorVersion).0.0</AssemblyVersion>
->>>>>>> 54d51a34
   </PropertyGroup>
 
   <PropertyGroup>
