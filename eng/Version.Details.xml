<?xml version="1.0" encoding="utf-8"?>
<!--

  This file is used by automation to update Versions.props and may be used for other purposes, such as
  static analysis to determine the repo dependency graph.  It should only be modified manually when adding
  or removing dependencies. Updating versions should be done using the `darc` command line tool.

  See https://github.com/dotnet/arcade/blob/master/Documentation/Darc.md for instructions on using darc.

-->
<Dependencies>
  <ProductDependencies>
<<<<<<< HEAD
    <Dependency Name="Microsoft.Bcl.Json.Sources" Version="4.6.0-preview4.19212.13" CoherentParentDependency="Microsoft.NETCore.App">
      <Uri>https://github.com/dotnet/corefx</Uri>
      <Sha>dc522ef97fac72e64cd74825b7ef497f82af4624</Sha>
    </Dependency>
    <Dependency Name="Microsoft.Win32.Registry" Version="4.6.0-preview4.19212.13" CoherentParentDependency="Microsoft.NETCore.App">
      <Uri>https://github.com/dotnet/corefx</Uri>
      <Sha>dc522ef97fac72e64cd74825b7ef497f82af4624</Sha>
    </Dependency>
    <Dependency Name="System.ComponentModel.Annotations" Version="4.6.0-preview4.19212.13" CoherentParentDependency="Microsoft.NETCore.App">
      <Uri>https://github.com/dotnet/corefx</Uri>
      <Sha>dc522ef97fac72e64cd74825b7ef497f82af4624</Sha>
    </Dependency>
    <Dependency Name="System.Data.SqlClient" Version="4.7.0-preview4.19212.13" CoherentParentDependency="Microsoft.NETCore.App">
      <Uri>https://github.com/dotnet/corefx</Uri>
      <Sha>dc522ef97fac72e64cd74825b7ef497f82af4624</Sha>
    </Dependency>
    <Dependency Name="System.Diagnostics.DiagnosticSource" Version="4.6.0-preview4.19212.13" CoherentParentDependency="Microsoft.NETCore.App">
      <Uri>https://github.com/dotnet/corefx</Uri>
      <Sha>dc522ef97fac72e64cd74825b7ef497f82af4624</Sha>
    </Dependency>
    <Dependency Name="System.Diagnostics.EventLog" Version="4.6.0-preview4.19212.13" CoherentParentDependency="Microsoft.NETCore.App">
      <Uri>https://github.com/dotnet/corefx</Uri>
      <Sha>dc522ef97fac72e64cd74825b7ef497f82af4624</Sha>
    </Dependency>
    <Dependency Name="System.IO.Pipelines" Version="4.6.0-preview4.19212.13" CoherentParentDependency="Microsoft.NETCore.App">
      <Uri>https://github.com/dotnet/corefx</Uri>
      <Sha>dc522ef97fac72e64cd74825b7ef497f82af4624</Sha>
    </Dependency>
    <Dependency Name="System.Reflection.Metadata" Version="1.7.0-preview4.19212.13" CoherentParentDependency="Microsoft.NETCore.App">
      <Uri>https://github.com/dotnet/corefx</Uri>
      <Sha>dc522ef97fac72e64cd74825b7ef497f82af4624</Sha>
    </Dependency>
    <Dependency Name="System.Runtime.CompilerServices.Unsafe" Version="4.6.0-preview4.19212.13" CoherentParentDependency="Microsoft.NETCore.App">
      <Uri>https://github.com/dotnet/corefx</Uri>
      <Sha>dc522ef97fac72e64cd74825b7ef497f82af4624</Sha>
    </Dependency>
    <Dependency Name="System.Security.Cryptography.Cng" Version="4.6.0-preview4.19212.13" CoherentParentDependency="Microsoft.NETCore.App">
      <Uri>https://github.com/dotnet/corefx</Uri>
      <Sha>dc522ef97fac72e64cd74825b7ef497f82af4624</Sha>
    </Dependency>
    <Dependency Name="System.Security.Cryptography.Xml" Version="4.6.0-preview4.19212.13" CoherentParentDependency="Microsoft.NETCore.App">
      <Uri>https://github.com/dotnet/corefx</Uri>
      <Sha>dc522ef97fac72e64cd74825b7ef497f82af4624</Sha>
    </Dependency>
    <Dependency Name="System.ServiceProcess.ServiceController" Version="4.6.0-preview4.19212.13" CoherentParentDependency="Microsoft.NETCore.App">
      <Uri>https://github.com/dotnet/corefx</Uri>
      <Sha>dc522ef97fac72e64cd74825b7ef497f82af4624</Sha>
    </Dependency>
    <Dependency Name="System.Text.Encodings.Web" Version="4.6.0-preview4.19212.13" CoherentParentDependency="Microsoft.NETCore.App">
      <Uri>https://github.com/dotnet/corefx</Uri>
      <Sha>dc522ef97fac72e64cd74825b7ef497f82af4624</Sha>
    </Dependency>
    <Dependency Name="Microsoft.NETCore.App" Version="3.0.0-preview4-27612-09">
      <Uri>https://github.com/dotnet/core-setup</Uri>
      <Sha>64e9c3e1cde0a76778a9e0ad12f88219c1820f32</Sha>
=======
    <Dependency Name="Microsoft.Bcl.Json.Sources" Version="4.6.0-preview5.19212.14" CoherentParentDependency="Microsoft.NETCore.App">
      <Uri>https://github.com/dotnet/corefx</Uri>
      <Sha>00e9390eb0e9b95a410bd3e91b2c58cf9ec85d95</Sha>
    </Dependency>
    <Dependency Name="Microsoft.Win32.Registry" Version="4.6.0-preview5.19212.14" CoherentParentDependency="Microsoft.NETCore.App">
      <Uri>https://github.com/dotnet/corefx</Uri>
      <Sha>00e9390eb0e9b95a410bd3e91b2c58cf9ec85d95</Sha>
    </Dependency>
    <Dependency Name="System.ComponentModel.Annotations" Version="4.6.0-preview5.19212.14" CoherentParentDependency="Microsoft.NETCore.App">
      <Uri>https://github.com/dotnet/corefx</Uri>
      <Sha>00e9390eb0e9b95a410bd3e91b2c58cf9ec85d95</Sha>
    </Dependency>
    <Dependency Name="System.Data.SqlClient" Version="4.7.0-preview5.19212.14" CoherentParentDependency="Microsoft.NETCore.App">
      <Uri>https://github.com/dotnet/corefx</Uri>
      <Sha>00e9390eb0e9b95a410bd3e91b2c58cf9ec85d95</Sha>
    </Dependency>
    <Dependency Name="System.Diagnostics.DiagnosticSource" Version="4.6.0-preview5.19212.14" CoherentParentDependency="Microsoft.NETCore.App">
      <Uri>https://github.com/dotnet/corefx</Uri>
      <Sha>00e9390eb0e9b95a410bd3e91b2c58cf9ec85d95</Sha>
    </Dependency>
    <Dependency Name="System.Diagnostics.EventLog" Version="4.6.0-preview5.19212.14" CoherentParentDependency="Microsoft.NETCore.App">
      <Uri>https://github.com/dotnet/corefx</Uri>
      <Sha>00e9390eb0e9b95a410bd3e91b2c58cf9ec85d95</Sha>
    </Dependency>
    <Dependency Name="System.IO.Pipelines" Version="4.6.0-preview5.19212.14" CoherentParentDependency="Microsoft.NETCore.App">
      <Uri>https://github.com/dotnet/corefx</Uri>
      <Sha>00e9390eb0e9b95a410bd3e91b2c58cf9ec85d95</Sha>
    </Dependency>
    <Dependency Name="System.Reflection.Metadata" Version="1.7.0-preview5.19212.14" CoherentParentDependency="Microsoft.NETCore.App">
      <Uri>https://github.com/dotnet/corefx</Uri>
      <Sha>00e9390eb0e9b95a410bd3e91b2c58cf9ec85d95</Sha>
    </Dependency>
    <Dependency Name="System.Runtime.CompilerServices.Unsafe" Version="4.6.0-preview5.19212.14" CoherentParentDependency="Microsoft.NETCore.App">
      <Uri>https://github.com/dotnet/corefx</Uri>
      <Sha>00e9390eb0e9b95a410bd3e91b2c58cf9ec85d95</Sha>
    </Dependency>
    <Dependency Name="System.Security.Cryptography.Cng" Version="4.6.0-preview5.19212.14" CoherentParentDependency="Microsoft.NETCore.App">
      <Uri>https://github.com/dotnet/corefx</Uri>
      <Sha>00e9390eb0e9b95a410bd3e91b2c58cf9ec85d95</Sha>
    </Dependency>
    <Dependency Name="System.Security.Cryptography.Xml" Version="4.6.0-preview5.19212.14" CoherentParentDependency="Microsoft.NETCore.App">
      <Uri>https://github.com/dotnet/corefx</Uri>
      <Sha>00e9390eb0e9b95a410bd3e91b2c58cf9ec85d95</Sha>
    </Dependency>
    <Dependency Name="System.ServiceProcess.ServiceController" Version="4.6.0-preview5.19212.14" CoherentParentDependency="Microsoft.NETCore.App">
      <Uri>https://github.com/dotnet/corefx</Uri>
      <Sha>00e9390eb0e9b95a410bd3e91b2c58cf9ec85d95</Sha>
    </Dependency>
    <Dependency Name="System.Text.Encodings.Web" Version="4.6.0-preview5.19212.14" CoherentParentDependency="Microsoft.NETCore.App">
      <Uri>https://github.com/dotnet/corefx</Uri>
      <Sha>00e9390eb0e9b95a410bd3e91b2c58cf9ec85d95</Sha>
    </Dependency>
    <Dependency Name="Microsoft.NETCore.App" Version="3.0.0-preview5-27613-02">
      <Uri>https://github.com/dotnet/core-setup</Uri>
      <Sha>09ee70255ebbce00bae4e4ff188241b42d001d89</Sha>
>>>>>>> f84bd746
    </Dependency>
  </ProductDependencies>
  <ToolsetDependencies>
    <Dependency Name="Microsoft.DotNet.Arcade.Sdk" Version="1.0.0-beta.19212.2">
      <Uri>https://github.com/dotnet/arcade</Uri>
      <Sha>9d0fd805448082c8d55e2434607b481bca70a146</Sha>
    </Dependency>
    <Dependency Name="Microsoft.DotNet.GenAPI" Version="1.0.0-beta.19212.2">
      <Uri>https://github.com/dotnet/arcade</Uri>
      <Sha>9d0fd805448082c8d55e2434607b481bca70a146</Sha>
    </Dependency>
    <Dependency Name="Microsoft.DotNet.Helix.Sdk" Version="2.0.0-beta.19212.2">
      <Uri>https://github.com/dotnet/arcade</Uri>
      <Sha>9d0fd805448082c8d55e2434607b481bca70a146</Sha>
    </Dependency>
<<<<<<< HEAD
    <Dependency Name="Microsoft.NETCore.Platforms" Version="3.0.0-preview4.19212.13" CoherentParentDependency="Microsoft.NETCore.App">
      <Uri>https://github.com/dotnet/corefx</Uri>
      <Sha>dc522ef97fac72e64cd74825b7ef497f82af4624</Sha>
=======
    <Dependency Name="Microsoft.NETCore.Platforms" Version="3.0.0-preview5.19212.14" CoherentParentDependency="Microsoft.NETCore.App">
      <Uri>https://github.com/dotnet/corefx</Uri>
      <Sha>00e9390eb0e9b95a410bd3e91b2c58cf9ec85d95</Sha>
>>>>>>> f84bd746
    </Dependency>
  </ToolsetDependencies>
</Dependencies><|MERGE_RESOLUTION|>--- conflicted
+++ resolved
@@ -10,63 +10,6 @@
 -->
 <Dependencies>
   <ProductDependencies>
-<<<<<<< HEAD
-    <Dependency Name="Microsoft.Bcl.Json.Sources" Version="4.6.0-preview4.19212.13" CoherentParentDependency="Microsoft.NETCore.App">
-      <Uri>https://github.com/dotnet/corefx</Uri>
-      <Sha>dc522ef97fac72e64cd74825b7ef497f82af4624</Sha>
-    </Dependency>
-    <Dependency Name="Microsoft.Win32.Registry" Version="4.6.0-preview4.19212.13" CoherentParentDependency="Microsoft.NETCore.App">
-      <Uri>https://github.com/dotnet/corefx</Uri>
-      <Sha>dc522ef97fac72e64cd74825b7ef497f82af4624</Sha>
-    </Dependency>
-    <Dependency Name="System.ComponentModel.Annotations" Version="4.6.0-preview4.19212.13" CoherentParentDependency="Microsoft.NETCore.App">
-      <Uri>https://github.com/dotnet/corefx</Uri>
-      <Sha>dc522ef97fac72e64cd74825b7ef497f82af4624</Sha>
-    </Dependency>
-    <Dependency Name="System.Data.SqlClient" Version="4.7.0-preview4.19212.13" CoherentParentDependency="Microsoft.NETCore.App">
-      <Uri>https://github.com/dotnet/corefx</Uri>
-      <Sha>dc522ef97fac72e64cd74825b7ef497f82af4624</Sha>
-    </Dependency>
-    <Dependency Name="System.Diagnostics.DiagnosticSource" Version="4.6.0-preview4.19212.13" CoherentParentDependency="Microsoft.NETCore.App">
-      <Uri>https://github.com/dotnet/corefx</Uri>
-      <Sha>dc522ef97fac72e64cd74825b7ef497f82af4624</Sha>
-    </Dependency>
-    <Dependency Name="System.Diagnostics.EventLog" Version="4.6.0-preview4.19212.13" CoherentParentDependency="Microsoft.NETCore.App">
-      <Uri>https://github.com/dotnet/corefx</Uri>
-      <Sha>dc522ef97fac72e64cd74825b7ef497f82af4624</Sha>
-    </Dependency>
-    <Dependency Name="System.IO.Pipelines" Version="4.6.0-preview4.19212.13" CoherentParentDependency="Microsoft.NETCore.App">
-      <Uri>https://github.com/dotnet/corefx</Uri>
-      <Sha>dc522ef97fac72e64cd74825b7ef497f82af4624</Sha>
-    </Dependency>
-    <Dependency Name="System.Reflection.Metadata" Version="1.7.0-preview4.19212.13" CoherentParentDependency="Microsoft.NETCore.App">
-      <Uri>https://github.com/dotnet/corefx</Uri>
-      <Sha>dc522ef97fac72e64cd74825b7ef497f82af4624</Sha>
-    </Dependency>
-    <Dependency Name="System.Runtime.CompilerServices.Unsafe" Version="4.6.0-preview4.19212.13" CoherentParentDependency="Microsoft.NETCore.App">
-      <Uri>https://github.com/dotnet/corefx</Uri>
-      <Sha>dc522ef97fac72e64cd74825b7ef497f82af4624</Sha>
-    </Dependency>
-    <Dependency Name="System.Security.Cryptography.Cng" Version="4.6.0-preview4.19212.13" CoherentParentDependency="Microsoft.NETCore.App">
-      <Uri>https://github.com/dotnet/corefx</Uri>
-      <Sha>dc522ef97fac72e64cd74825b7ef497f82af4624</Sha>
-    </Dependency>
-    <Dependency Name="System.Security.Cryptography.Xml" Version="4.6.0-preview4.19212.13" CoherentParentDependency="Microsoft.NETCore.App">
-      <Uri>https://github.com/dotnet/corefx</Uri>
-      <Sha>dc522ef97fac72e64cd74825b7ef497f82af4624</Sha>
-    </Dependency>
-    <Dependency Name="System.ServiceProcess.ServiceController" Version="4.6.0-preview4.19212.13" CoherentParentDependency="Microsoft.NETCore.App">
-      <Uri>https://github.com/dotnet/corefx</Uri>
-      <Sha>dc522ef97fac72e64cd74825b7ef497f82af4624</Sha>
-    </Dependency>
-    <Dependency Name="System.Text.Encodings.Web" Version="4.6.0-preview4.19212.13" CoherentParentDependency="Microsoft.NETCore.App">
-      <Uri>https://github.com/dotnet/corefx</Uri>
-      <Sha>dc522ef97fac72e64cd74825b7ef497f82af4624</Sha>
-    </Dependency>
-    <Dependency Name="Microsoft.NETCore.App" Version="3.0.0-preview4-27612-09">
-      <Uri>https://github.com/dotnet/core-setup</Uri>
-      <Sha>64e9c3e1cde0a76778a9e0ad12f88219c1820f32</Sha>
-=======
     <Dependency Name="Microsoft.Bcl.Json.Sources" Version="4.6.0-preview5.19212.14" CoherentParentDependency="Microsoft.NETCore.App">
       <Uri>https://github.com/dotnet/corefx</Uri>
       <Sha>00e9390eb0e9b95a410bd3e91b2c58cf9ec85d95</Sha>
@@ -122,7 +65,6 @@
     <Dependency Name="Microsoft.NETCore.App" Version="3.0.0-preview5-27613-02">
       <Uri>https://github.com/dotnet/core-setup</Uri>
       <Sha>09ee70255ebbce00bae4e4ff188241b42d001d89</Sha>
->>>>>>> f84bd746
     </Dependency>
   </ProductDependencies>
   <ToolsetDependencies>
@@ -138,15 +80,9 @@
       <Uri>https://github.com/dotnet/arcade</Uri>
       <Sha>9d0fd805448082c8d55e2434607b481bca70a146</Sha>
     </Dependency>
-<<<<<<< HEAD
-    <Dependency Name="Microsoft.NETCore.Platforms" Version="3.0.0-preview4.19212.13" CoherentParentDependency="Microsoft.NETCore.App">
-      <Uri>https://github.com/dotnet/corefx</Uri>
-      <Sha>dc522ef97fac72e64cd74825b7ef497f82af4624</Sha>
-=======
     <Dependency Name="Microsoft.NETCore.Platforms" Version="3.0.0-preview5.19212.14" CoherentParentDependency="Microsoft.NETCore.App">
       <Uri>https://github.com/dotnet/corefx</Uri>
       <Sha>00e9390eb0e9b95a410bd3e91b2c58cf9ec85d95</Sha>
->>>>>>> f84bd746
     </Dependency>
   </ToolsetDependencies>
 </Dependencies>